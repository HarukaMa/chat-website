<script lang="ts">
  import type { SevenTVEmotes, TwitchEmotes } from "../../worker"
  import copy_icon from "$lib/assets/fa-copy.svg"
  import ChatMessageEmote from "$lib/components/ChatMessageEmote.svelte"
  import ChatBadge from "$lib/components/ChatBadge.svelte"
  import { browser } from "$app/environment"

  type ChatMessageProps = {
    id: number
    name: string
    name_color: string
    message: string
    timestamp_ms: number
    roles: string[] // Add roles prop
    twitch_emotes: TwitchEmotes | null
    seventv_emotes: SevenTVEmotes | null
    is_admin: boolean
    delete_message: (id: number) => Promise<void>
    logged_in_user: string | null
    logged_in_user_id?: string | null
  }

  enum EmoteType {
    NORMAL,
    ZERO_WIDTH,
  }

  let {
    id,
    name,
    name_color,
    message,
    timestamp_ms,
    roles, // Add roles to destructuring
    twitch_emotes,
    seventv_emotes,
    is_admin,
    delete_message,
    logged_in_user,
    logged_in_user_id,
  }: ChatMessageProps = $props()

  function format_timestamp(timestamp_ms: number) {
    let show_ms = false
    if (browser) {
      show_ms = localStorage.getItem("show_ms") === "true"
    }
    const date = new Date(timestamp_ms)
    const hours = date.getHours().toString().padStart(2, "0")
    const minutes = date.getMinutes().toString().padStart(2, "0")
    const seconds = date.getSeconds().toString().padStart(2, "0")
    if (!show_ms) {
      return `${hours}:${minutes}:${seconds}`
    }
    const milliseconds = date.getMilliseconds().toString().padStart(3, "0")
    return `${hours}:${minutes}:${seconds}.${milliseconds}`
  }
  function is_link(text: string): boolean {
    return text.startsWith("http://") || text.startsWith("https://")
  }

  function is_emote(name: string): EmoteType | null {
    if (seventv_emotes) {
      const emote_data = seventv_emotes.get(name)
      if (emote_data !== undefined) {
        if (emote_data.zero_width) {
          return EmoteType.ZERO_WIDTH
        }
        return EmoteType.NORMAL
      }
    }
    if (twitch_emotes) {
      const emote_data = twitch_emotes.get(name)
      if (emote_data !== undefined) {
        return EmoteType.NORMAL
      }
    }
    return null
  }

  let is_mentioned = $state(false)

  const message_parts: (string | { emote: string; zero_widths: string[] } | { link: string })[] = []

  const words = message.split(" ")
  const current_segment = []
  for (let i = 0; i < words.length; i++) {
    const word = words[i]
    const emote_type = is_emote(word)

    if (word.replace(/[:;.,!?]+$/, "").replace(/^@+/, "") === logged_in_user) {
      is_mentioned = true
    }

    if (is_link(word)) {
      // Handle links
      if (current_segment.length > 0) {
        message_parts.push(current_segment.join(" "))
        current_segment.length = 0
      }
      message_parts.push({ link: word })
    } else if (emote_type === null) {
      current_segment.push(word)
    } else {
      if (current_segment.length > 0) {
        message_parts.push(current_segment.join(" "))
        current_segment.length = 0
      }
      const zero_widths = []
      while (i + 1 < words.length) {
        const next_word = words[i + 1]
        const next_emote_type = is_emote(next_word)
        if (next_emote_type === EmoteType.ZERO_WIDTH) {
          zero_widths.push(next_word)
          i++
        } else {
          break
        }
      }
      message_parts.push({ emote: word, zero_widths })
    }
  }
  if (current_segment.length > 0) {
    message_parts.push(current_segment.join(" "))
  }

  async function delete_this_message() {
    await delete_message(id)
  }

  function copy_message() {
    navigator.clipboard.writeText(message)
  }
</script>

<style>
  .chat-message {
    position: relative;
    line-break: normal;
    overflow-wrap: anywhere;
    padding: 0.25rem;

    &:hover .chat-message-copy {
      display: block;
    }
  }

  .chat-mentioned {
    background-color: #573;
  }

  .chat-delete {
    cursor: pointer;
  }

  .chat-message-copy {
    display: none;
    height: 16px;
    width: 16px;
    cursor: pointer;
    position: absolute;
    right: 0.25rem;
    top: 0.25rem;

    img {
      filter: invert(1);
    }
  }

  .chat-link {
    color: #4a9eff;
    text-decoration: underline;
    cursor: pointer;
    padding: 0.25rem;
  }

  .chat-link:visited {
    color: #a74aff;
  }

  .chat-link:hover {
    color: #6bb3ff;
  }

  .chat-name-container {
    display: inline-flex;
    align-items: center;
    gap: 0.25rem;
  }
</style>

<div class="chat-message" class:chat-mentioned={is_mentioned}>
  {#if is_admin}
    <span class="chat-delete" style="color: #aaa; font-size: 12px" onclick={delete_this_message}>⨯</span>
  {/if}
  <span style="color: #aaa; font-size: 12px">{format_timestamp(timestamp_ms)}</span>
  <!-- no line break - can't have whitespace here -->
<<<<<<< HEAD
  <span class="chat-name-container">
    {#each roles as role}
      <ChatBadge {role} />
    {/each}
    <span style="color: {name_color}">{name}</span>:
  </span>
  {#each message_parts as part, index}
=======
  <span style="color: {name_color}">{name}</span>:
  {#each message_parts as part}
>>>>>>> 498e709e
    {#if typeof part === "string"}
      <span>{part}</span>
    {:else if "emote" in part}
      <ChatMessageEmote name={part.emote} zero_widths={part.zero_widths} {twitch_emotes} {seventv_emotes} />
    {:else if "link" in part}
      <a class="chat-link" href={part.link} target="_blank" rel="noopener noreferrer">{part.link}</a>
    {/if}
  {/each}
  <div class="chat-message-copy" onclick={copy_message}>
    <img src={copy_icon} alt="Copy message" />
  </div>
</div><|MERGE_RESOLUTION|>--- conflicted
+++ resolved
@@ -195,7 +195,6 @@
   {/if}
   <span style="color: #aaa; font-size: 12px">{format_timestamp(timestamp_ms)}</span>
   <!-- no line break - can't have whitespace here -->
-<<<<<<< HEAD
   <span class="chat-name-container">
     {#each roles as role}
       <ChatBadge {role} />
@@ -203,10 +202,6 @@
     <span style="color: {name_color}">{name}</span>:
   </span>
   {#each message_parts as part, index}
-=======
-  <span style="color: {name_color}">{name}</span>:
-  {#each message_parts as part}
->>>>>>> 498e709e
     {#if typeof part === "string"}
       <span>{part}</span>
     {:else if "emote" in part}
