// noinspection SqlNoDataSourceInspection

import sveltekit_worker from "./_worker.js"

import { DurableObject, env } from "cloudflare:workers"

export type ChatMessage = {
  id: number
  name: string
  name_color: string
  message: string
  timestamp_ms: number
  roles: string[] // Add roles to chat messages
}

export type WSMessageType =
  // server -> client
  | { type: "new_message"; message: ChatMessage }
  | { type: "message_history"; messages: ChatMessage[] }
  | { type: "message_deleted"; id: number }
  | { type: "user_timed_out"; name: string; duration: number }
  | { type: "user_banned"; name: string }
  | { type: "user_join"; name: string }
  | { type: "user_leave"; name: string }
  | { type: "connection_count"; count: number }
<<<<<<< HEAD
  | { type: "role_updated"; name: string; roles: string[] } // Add role update message
=======
  | { type: "connection_counts"; data: { session: number; logged_in: number; unique_logged_in: number } }
  | { type: "auth_success"; name: string; name_color: string; timed_out_until: number | null; banned: boolean }
>>>>>>> 498e709e
  // client -> server
  | { type: "authenticate"; session: string }
  | { type: "send_message"; message: string }
  | { type: "delete_message"; id: number }
  | { type: "timeout_user"; name: string; duration: number }
  | { type: "ban_user"; name: string }
  | { type: "unban_user"; name: string }
  | { type: "user_list"; users?: string[] }
  | { type: "history_request" }
  | { type: "get_connection_count" }
<<<<<<< HEAD
  | { type: "assign_role"; name: string; role: string } // Add role assignment
  | { type: "remove_role"; name: string; role: string } // Add role removal
  // error
=======
  | { type: "get_connection_counts" }
  // messages from server
>>>>>>> 498e709e
  | { type: "error"; message: string }
  | { type: "notification"; message: string }

export type Session = {
  authenticated: boolean
  name: string
  history_requested: boolean
  // MAKE SURE THIS IS NOT PRINTED OUT FOR LOGGED-IN USERS
  client_ip: string
  last_messages: number[]
}

export type TwitchTokenServer = {
  access_token: string
  expires_in: number
  token_type: string
}

export type TwitchToken = {
  access_token: string
  expires_at: number
}

export type TwitchUserTokenServer = {
  access_token: string
  expires_in: number
  refresh_token: string
  token_type: string
}

export type TwitchUserToken = {
  access_token: string
  expires_at: number
  refresh_token: string
}

export type TwitchUserServer = {
  data: { id: string; display_name: string }[]
}

export type TwitchUserColorServer = {
  data: { color: string }[]
}

export type TwitchEmote = {
  images: {
    url_1x: string | null
    url_2x: string | null
    url_4x: string | null
  }
  animated: boolean
  channel: string
}

export type TwitchEmotes = Map<string, TwitchEmote>

export type TwitchEmotesCache = {
  data: TwitchEmotes
  expires_at: number
}

export type TwitchEmotesServer = {
  data: {
    id: string
    name: string
    format: ["static" | "animated"]
    scale: ["1.0" | "2.0" | "3.0"]
    theme_mode: ["light" | "dark"]
    [key: string]: unknown
  }[]
  template: string
}

export type SevenTVEmoteSetServer = {
  data: {
    emoteSet: {
      emote_count: number
      flags: number
      owner: {
        display_name: string
      }
      name: string
      emotes: {
        flags: number
        name: string
        data: {
          animated: boolean
          flags: number
          host: {
            url: string
            files: {
              height: number
              width: number
            }[]
          }
          owner: {
            username: string
          }
        }
      }[]
    }
  }
}

export type SevenTVEmote = {
  zero_width: boolean
  animated: boolean
  url: string
  owner: string
  height: number
  width: number
  set_name: string
}

export type SevenTVEmotes = Map<string, SevenTVEmote>

export type SevenTVEmotesCache = {
  data: SevenTVEmotes
  expires_at: number
}

/**
 * Welcome to Cloudflare Workers! This is your first Durable Objects application.
 *
 * - Run `npm run dev` in your terminal to start a development server
 * - Open a browser tab at http://localhost:8787/ to see your Durable Object in action
 * - Run `npm run deploy` to publish your application
 *
 * Bind resources to your worker in `wrangler.jsonc`. After adding bindings, a type definition for the
 * `Env` object can be regenerated with `npm run cf-typegen`.
 *
 * Learn more at https://developers.cloudflare.com/durable-objects
 */

/** A Durable Object's behavior is defined in an exported Javascript class */
export class DO extends DurableObject<Env> {
  sessions: Map<WebSocket, Session>
  admins: string[]
  devs: string[]
  commands: Map<string, (msg: WSMessageType, session: Session, ws: WebSocket) => Promise<void>>

  constructor(ctx: DurableObjectState, env: Env) {
    super(ctx, env)
    this.sessions = new Map()
    this.ctx.getWebSockets().forEach((ws) => {
      const session = ws.deserializeAttachment()
      this.sessions.set(ws, session)
    })
    this.ctx.setWebSocketAutoResponse(new WebSocketRequestResponsePair("PING", "PONG"))

    // hardcoded admin list for now...
    this.admins = ["haruka_ff", "boop_dot", "key0__0"]
    this.devs = ["haruka_ff", "KTrain5369"]

    this.commands = new Map([
      ["/timeout", this.command_timeout_user.bind(this)],
      ["/ban", this.command_ban_user.bind(this)],
      ["/unban", this.command_unban_user.bind(this)],
      ["/role", this.command_assign_role.bind(this)], // Add role assignment command
      ["/removerole", this.command_remove_role.bind(this)], // Add role removal command
    ])

    this.init_database()
    this.ctx.storage.getAlarm().then((alarm_time) => {
      if (alarm_time === null) {
        this.ctx.storage.setAlarm(Date.now() + 3600 * 1000).catch((e) => console.error(e))
      }
    })
  }

  async fetch(request: Request): Promise<Response> {
    const webSocketPair = new WebSocketPair()
    const [client, server] = Object.values(webSocketPair)
    this.ctx.acceptWebSocket(server)
    const session: Session = {
      authenticated: false,
      name: "",
      history_requested: false,
      client_ip: request.headers.get("cf-connecting-ip") || "",
      last_messages: [],
    }
    server.serializeAttachment(session)
    this.sessions.set(server, session)

    return new Response(null, {
      status: 101,
      webSocket: client,
    })
  }

  private init_database() {
    const cursor = this.ctx.storage.sql.exec(`PRAGMA table_list`)
    if ([...cursor].find((t) => t.name === "messages")) {
      return
    }

    this.ctx.storage.sql.exec(
      `CREATE TABLE messages ( \
        id INTEGER PRIMARY KEY AUTOINCREMENT,
        name TEXT NOT NULL,
        message TEXT NOT NULL,
        timestamp_ms INTEGER NOT NULL
      )`,
    )
    this.ctx.storage.sql.exec(`CREATE INDEX idx_timestamp ON messages (timestamp_ms DESC)`)
  }

  private broadcast(message: WSMessageType) {
    this.ctx.getWebSockets().forEach((ws) => {
      ws.send(JSON.stringify(message))
    })
  }

  private get_user_list() {
    return Array.from(this.sessions.values(), (s) => s.name)
      .filter(Boolean)
      .sort()
  }

  async webSocketMessage(ws: WebSocket, message: string | ArrayBuffer) {
    if (message instanceof ArrayBuffer) {
      ws.close(1003, "unsupported message type")
      return
    }

    const session = this.sessions.get(ws)
    if (session === undefined) {
      ws.close(1011, "invalid internal state")
      console.error("ERROR: session not found for existing connection")
      return
    }

    try {
      JSON.parse(message)
    } catch (e) {
      console.error("ERROR: invalid message: ", e)
      ws.close(1007, "invalid message content")
      return
    }
    const msg = JSON.parse(message) as WSMessageType
    switch (msg.type) {
      case "new_message":
      case "user_join":
      case "user_leave":
      case "message_history":
        ws.close(1007, "invalid message type")
        return

      case "user_list":
        ws.send(JSON.stringify({ type: "user_list", users: this.get_user_list() }))
        break

      case "authenticate": {
        await this.ws_authenticate(msg, session, ws)
        break
      }

      case "send_message": {
        await this.ws_send_message(msg, session, ws)
        break
      }

      case "history_request": {
        await this.ws_history_request(msg, session, ws)
        break
      }

      case "delete_message": {
        await this.ws_delete_message(msg, session, ws)
        break
      }

      case "timeout_user": {
        await this.ws_timeout_user(msg, session, ws)
        break
      }

      case "ban_user": {
        await this.ws_ban_user(msg, session, ws)
        break
      }

      case "unban_user": {
        await this.ws_unban_user(msg, session, ws)
        break
      }

      case "get_connection_count":
        ws.send(JSON.stringify({ type: "connection_count", count: this.ctx.getWebSockets().length }))
        break

<<<<<<< HEAD
      case "assign_role": {
        await this.ws_assign_role(msg, session, ws)
        break
      }

      case "remove_role": {
        await this.ws_remove_role(msg, session, ws)
        break
      }
=======
      case "get_connection_counts":
        await this.ws_get_connection_counts(msg, session, ws)
        break
>>>>>>> 498e709e

      default:
        ws.close(1007, "invalid message type")
        return
    }
  }

  async ws_authenticate(msg: WSMessageType, session: Session, ws: WebSocket) {
    if (!("session" in msg)) {
      ws.close(1007, "invalid message content")
      return
    }
    if (session.authenticated) {
      ws.send(JSON.stringify({ type: "error", message: "Already authenticated" }))
      return
    }
    let token = await this.ctx.storage.get<TwitchUserToken>(`twitch_user_token_${msg.session}`)
    if (token === undefined) {
      ws.send(JSON.stringify({ type: "error", message: "Twitch account not linked" }))
      return
    }
    if (token.expires_at < Date.now() / 1000) {
      try {
        token = await this.twitch_refresh_user_token(token)
        await this.ctx.storage.put(`twitch_user_token_${msg.session}`, token)
      } catch (e) {
        console.error("ERROR: failed to refresh token: ", e)
        ws.send(JSON.stringify({ type: "error", message: "Failed to authenticate with twitch" }))
        await this.ctx.storage.delete(`twitch_user_token_${msg.session}`)
        return
      }
    }
    session.name = await this.twitch_get_user_name(token, msg.session)
    session.authenticated = true
    ws.serializeAttachment(session)
    ws.send(
      JSON.stringify({
        type: "auth_success",
        name: session.name,
        name_color: (await this.ctx.storage.get<string>(`twitch_user_color_${session.name}`)) || "",
        timed_out_until: (await this.ctx.storage.get<number>(`timeout_${session.name}`)) || null,
        banned: (await this.ctx.storage.get<boolean>(`ban_${session.name}`)) || false,
      }),
    )
    this.broadcast({ type: "user_join", name: session.name })
  }

  private async ws_send_message(msg: WSMessageType, session: Session, ws: WebSocket) {
    if (msg.type !== "send_message") {
      return
    }
    if (!session.authenticated) {
      ws.close(1007, "unauthenticated")
      return
    }
    if (!("message" in msg)) {
      ws.close(1007, "invalid message content")
      return
    }
    const user_ban = await this.ctx.storage.get<boolean>(`ban_${session.name}`)
    if (user_ban) {
      ws.send(JSON.stringify({ type: "error", message: "You are banned from chat" }))
      return
    }
    const user_timeout = await this.ctx.storage.get<number>(`timeout_${session.name}`)
    if (user_timeout !== undefined && user_timeout > Date.now()) {
      ws.send(JSON.stringify({ type: "error", message: "You are currently timed out" }))
      return
    }
    if (msg.message.trim() === "") {
      ws.send(JSON.stringify({ type: "error", message: "Message cannot be empty" }))
      return
    }
    const now = Date.now()
    session.last_messages.push(now)
    if (session.last_messages.length > 5) {
      session.last_messages.shift()
    }
    if (session.last_messages.length == 5) {
      if (this.admins.indexOf(session.name) === -1 && now - session.last_messages[0] < 3000) {
        await this.ctx.storage.put(`timeout_${session.name}`, now + 10000)
        this.broadcast({ type: "user_timed_out", name: session.name, duration: 10 })
        return
      }
    }
    if (msg.message.length > 500) {
      ws.send(JSON.stringify({ type: "error", message: "Message too long" }))
      return
    }

    if (msg.message.startsWith("/")) {
      const command = msg.message.split(" ")[0]
      const command_func = this.commands.get(command)
      if (command_func !== undefined) {
        await command_func(msg, session, ws)
        return
      }
      ws.send(JSON.stringify({ type: "error", message: "Unknown command" }))
      return
    }

    const result = this.ctx.storage.sql.exec<{ id: number }>(
      `INSERT INTO messages (name, message, timestamp_ms)
           VALUES (?, ?, ?) RETURNING id`,
      ...[session.name, msg.message, now],
    )
    let id: number | undefined
    for (const row of result) {
      id = row.id
    }
    if (id === undefined) {
      ws.send(JSON.stringify({ type: "error", message: "Failed to store message" }))
      return
    }
    let color = await this.ctx.storage.get<string>(`twitch_user_color_${session.name}`)
    if (color === undefined) {
      color = ""
    }
<<<<<<< HEAD
    const roles = await this.get_user_roles(session.name) // Get user roles
    await this.ctx.storage.put(`last_message_time_${session.name}`, now)
=======
>>>>>>> 498e709e
    this.broadcast({
      type: "new_message",
      message: { id, name: session.name, name_color: color, message: msg.message, timestamp_ms: now, roles },
    })
  }

  private async ws_history_request(_msg: WSMessageType, session: Session, ws: WebSocket) {
    if (session.history_requested) {
      ws.send(JSON.stringify({ type: "error", message: "History already requested" }))
      return
    }
    session.history_requested = true
    ws.serializeAttachment(session)
    const messages = this.ctx.storage.sql.exec<{ id: number; name: string; message: string; timestamp_ms: number }>(
      `SELECT id, name, message, timestamp_ms
           FROM messages
           ORDER BY timestamp_ms DESC
           LIMIT 500`,
    )
    const history_messages: ChatMessage[] = []
    const name_color_cache = new Map<string, string>()
    const roles_cache = new Map<string, string[]>()
    for (const db_message of messages) {
      const { id, name, message, timestamp_ms } = db_message
      let name_color = name_color_cache.get(name)
      if (name_color === undefined) {
        name_color = await this.ctx.storage.get<string>(`twitch_user_color_${name}`)
        if (name_color === undefined) {
          name_color = ""
        }
        name_color_cache.set(name, name_color)
      }
      let roles = roles_cache.get(name)
      if (roles === undefined) {
        roles = await this.get_user_roles(name)
        roles_cache.set(name, roles)
      }
      history_messages.push({ id, name, name_color, message, timestamp_ms, roles })
    }
    ws.send(JSON.stringify({ type: "message_history", messages: history_messages.toReversed() }))
  }

  private async ws_delete_message(msg: WSMessageType, session: Session, ws: WebSocket) {
    if (msg.type !== "delete_message") {
      return
    }
    if (!session.authenticated) {
      ws.close(1007, "unauthenticated")
      return
    }
    if (this.admins.indexOf(session.name) === -1) {
      ws.close(1007, "unauthorized")
      return
    }
    if (!("id" in msg)) {
      ws.close(1007, "invalid message content")
      return
    }
    this.ctx.storage.sql.exec(`DELETE FROM messages WHERE id = ?`, ...[msg.id])
    this.broadcast({ type: "message_deleted", id: msg.id })
  }

  private async ws_timeout_user(msg: WSMessageType, session: Session, ws: WebSocket) {
    if (msg.type !== "timeout_user") {
      return
    }
    if (!session.authenticated) {
      ws.close(1007, "unauthenticated")
      return
    }
    if (this.admins.indexOf(session.name) === -1) {
      ws.close(1007, "unauthorized")
      return
    }
    await this.timeout_user(msg.name, msg.duration, ws)
  }

  private async command_timeout_user(msg: WSMessageType, session: Session, ws: WebSocket) {
    if (msg.type !== "send_message") {
      return
    }
    if (this.admins.indexOf(session.name) === -1) {
      ws.close(1007, "unauthorized")
      return
    }
    const message_parts = msg.message.split(" ")
    if (message_parts.length < 3) {
      ws.send(JSON.stringify({ type: "error", message: "Invalid command format (/timeout <user> <duration>)" }))
      return
    }
    await this.timeout_user(message_parts[1], parseInt(message_parts[2]), ws)
  }

  private async timeout_user(name: string, duration: number, ws: WebSocket) {
    if (this.admins.indexOf(name) !== -1) {
      ws.send(JSON.stringify({ type: "error", message: "You cannot timeout other admins" }))
      return
    }
    await this.ctx.storage.put(`timeout_${name}`, Date.now() + duration * 1000)
    this.broadcast({ type: "user_timed_out", name, duration })
  }

  private async ws_ban_user(msg: WSMessageType, session: Session, ws: WebSocket) {
    if (msg.type !== "ban_user") {
      return
    }
    if (!session.authenticated) {
      ws.close(1007, "unauthenticated")
      return
    }
    if (this.admins.indexOf(session.name) === -1) {
      ws.close(1007, "unauthorized")
      return
    }
    await this.ban_user(msg.name, ws)
  }

  private async command_ban_user(msg: WSMessageType, session: Session, ws: WebSocket) {
    if (msg.type !== "send_message") {
      return
    }
    if (this.admins.indexOf(session.name) === -1) {
      ws.close(1007, "unauthorized")
      return
    }
    const message_parts = msg.message.split(" ")
    if (message_parts.length < 2) {
      ws.send(JSON.stringify({ type: "error", message: "Invalid command format (/ban <user>)" }))
      return
    }
    await this.ban_user(message_parts[1], ws)
  }

  private async ban_user(name: string, ws: WebSocket) {
    if (this.admins.indexOf(name) !== -1) {
      ws.send(JSON.stringify({ type: "error", message: "You cannot ban other admins" }))
      return
    }
    await this.ctx.storage.put(`ban_${name}`, true)
    this.broadcast({ type: "user_banned", name })
  }

  private async ws_unban_user(msg: WSMessageType, session: Session, ws: WebSocket) {
    if (msg.type !== "unban_user") {
      return
    }
    if (!session.authenticated) {
      ws.close(1007, "unauthenticated")
      return
    }
    if (this.admins.indexOf(session.name) === -1) {
      ws.close(1007, "unauthorized")
      return
    }
    await this.unban_user(msg.name, ws)
  }

  private async command_unban_user(msg: WSMessageType, session: Session, ws: WebSocket) {
    if (msg.type !== "send_message") {
      return
    }
    if (this.admins.indexOf(session.name) === -1) {
      ws.close(1007, "unauthorized")
      return
    }
    const message_parts = msg.message.split(" ")
    if (message_parts.length < 2) {
      ws.send(JSON.stringify({ type: "error", message: "Invalid command format (/unban <user>)" }))
      return
    }
    await this.unban_user(message_parts[1], ws)
  }

  private async unban_user(name: string, ws: WebSocket) {
    await this.ctx.storage.delete(`ban_${name}`)
    ws.send(JSON.stringify({ type: "error", message: `User ${name} has been unbanned` }))
  }

<<<<<<< HEAD
  async get_user_roles(username: string): Promise<string[]> {
    const roles = await this.ctx.storage.get<string[]>(`user_roles_${username}`)
    return roles || []
  }

  async ws_assign_role(msg: WSMessageType, session: Session, ws: WebSocket) {
    if (msg.type !== "send_message") {
      return
    }
    if (this.admins.indexOf(session.name) === -1) {
      ws.close(1007, "unauthorized")
      return
    }
  }

  async command_assign_role(msg: WSMessageType, session: Session, ws: WebSocket) {
    if (msg.type !== "send_message") {
      return
    }
    if (this.admins.indexOf(session.name) === -1) {
      ws.close(1007, "unauthorized")
      return
    }
  }

  async assign_role(username: string, role: string): Promise<void> {
    const current_roles = await this.get_user_roles(username)
    if (!current_roles.includes(role)) {
      current_roles.push(role)
      await this.ctx.storage.put(`user_roles_${username}`, current_roles)
    }
  }

  async ws_remove_role(msg: WSMessageType, session: Session, ws: WebSocket) {
    if (msg.type !== "send_message") {
      return
    }
    if (this.admins.indexOf(session.name) === -1) {
      ws.close(1007, "unauthorized")
      return
    }
  }

  async command_remove_role(msg: WSMessageType, session: Session, ws: WebSocket) {
    if (msg.type !== "send_message") {
      return
    }
    if (this.admins.indexOf(session.name) === -1) {
      ws.close(1007, "unauthorized")
      return
    }
  }

  async remove_role(username: string, role: string): Promise<void> {
    const current_roles = await this.get_user_roles(username)
    const updated_roles = current_roles.filter(r => r !== role)
    if (updated_roles.length > 0) {
      await this.ctx.storage.put(`user_roles_${username}`, updated_roles)
    } else {
      await this.ctx.storage.delete(`user_roles_${username}`)
    }
=======
  private async ws_get_connection_counts(msg: WSMessageType, _session: Session, ws: WebSocket) {
    if (msg.type !== "get_connection_counts") {
      return
    }
    const ws_connections = this.ctx.getWebSockets()
    const ws_connection_count = ws_connections.filter((ws) => {
      return (this.sessions.has(ws) && this.sessions.get(ws)?.history_requested) || false
    }).length
    let ws_logged_in_count = 0
    const ws_logged_in_names = new Set<string>()
    ws_connections.forEach((ws) => {
      if (this.sessions.has(ws)) {
        const session = this.sessions.get(ws)!
        if (session.authenticated) {
          ws_logged_in_count++
          ws_logged_in_names.add(session.name)
        }
      }
    })

    ws.send(
      JSON.stringify({
        type: "connection_counts",
        data: {
          session: ws_connection_count,
          logged_in: ws_logged_in_count,
          unique_logged_in: ws_logged_in_names.size,
        },
      }),
    )
>>>>>>> 498e709e
  }

  async webSocketClose(ws: WebSocket, code: number, reason: string, wasClean: boolean) {
    const session = this.sessions.get(ws)
    if (session) {
      if (session.authenticated) {
        this.broadcast({ type: "user_leave", name: session.name })
      }
      this.sessions.delete(ws)
    }
    ws.close(code, "closed")
    console.log("WebSocket closed", code, reason, wasClean)
  }

  async webSocketError(ws: WebSocket, error: Error) {
    console.log("WebSocket error", error)
    ws.close(1006, "error")
  }

  private async twitch_auth(): Promise<TwitchToken> {
    const response = await fetch("https://id.twitch.tv/oauth2/token", {
      method: "POST",
      headers: {
        "Content-Type": "application/x-www-form-urlencoded",
      },
      body: new URLSearchParams({
        client_id: env.PUBLIC_TWITCH_CLIENT_ID,
        client_secret: env.TWITCH_CLIENT_SECRET,
        grant_type: "client_credentials",
      }),
    })
    console.log("Authenticated with Twitch")
    const json = await response.json<TwitchTokenServer>()
    const twitch_token = {
      access_token: json.access_token,
      expires_at: Date.now() / 1000 + json.expires_in,
    }
    await this.ctx.storage.put("twitch_token", twitch_token)
    console.log("Stored Twitch token")
    return twitch_token
  }

  private async twitch_refresh_user_token(twitch_token: TwitchUserToken): Promise<TwitchUserToken> {
    const response = await fetch("https://id.twitch.tv/oauth2/token", {
      method: "POST",
      headers: {
        "Content-Type": "application/x-www-form-urlencoded",
      },
      body: new URLSearchParams({
        client_id: env.PUBLIC_TWITCH_CLIENT_ID,
        client_secret: env.TWITCH_CLIENT_SECRET,
        grant_type: "refresh_token",
        refresh_token: twitch_token.refresh_token,
      }),
    })
    if (!response.ok) {
      console.error("ERROR: Twitch user token refresh failed:", await response.text())
      throw new Error("Error refreshing Twitch user token")
    }
    const json = await response.json<TwitchUserTokenServer>()
    return {
      access_token: json.access_token,
      expires_at: Date.now() / 1000 + json.expires_in,
      refresh_token: json.refresh_token,
    }
  }

  private async twitch_get_user_name(twitch_token: TwitchUserToken, session: string): Promise<string> {
    console.log("Fetching Twitch user name")
    const cache_expires = await this.ctx.storage.get<number>(`twitch_user_cache_expires_${session}`)
    console.log("Cache expires", cache_expires)
    const now = Date.now() / 1000
    console.log("Now", now)
    if (cache_expires === undefined || cache_expires < now) {
      console.log("Cache expired or not found")
      const cached_display_name = await this.ctx.storage.get<string>(`twitch_user_name_${session}`)
      await this.ctx.storage.delete(`twitch_user_name_${session}`)
      await this.ctx.storage.delete(`twitch_user_id_${session}`)
      if (cached_display_name !== undefined) {
        await this.ctx.storage.delete(`twitch_user_color_${cached_display_name}`)
      }
    }
    let display_name = await this.ctx.storage.get<string>(`twitch_user_name_${session}`)
    console.log("Fetched Twitch user name from cache", display_name)
    let user_id = await this.ctx.storage.get<string>(`twitch_user_id_${session}`)
    if (display_name === undefined || user_id === undefined) {
      const response = await fetch("https://api.twitch.tv/helix/users", {
        headers: {
          "Client-Id": env.PUBLIC_TWITCH_CLIENT_ID,
          Authorization: `Bearer ${twitch_token.access_token}`,
        },
      })
      if (!response.ok) {
        console.error("ERROR: Twitch user name fetch failed:", await response.text())
        throw new Error("Error fetching Twitch user name")
      }
      const json = await response.json<TwitchUserServer>()
      display_name = json.data[0].display_name
      user_id = json.data[0].id
      await this.ctx.storage.put(`twitch_user_name_${session}`, display_name)
      await this.ctx.storage.put(`twitch_user_id_${session}`, user_id)
      console.log("Stored Twitch user name", display_name)
      console.log("Stored Twitch user ID", user_id)
      await this.ctx.storage.put(`twitch_user_cache_expires_${session}`, now + 3600)
      console.log("Stored Twitch user cache expires", now + 3600)
    }
    let name_color = await this.ctx.storage.get<string>(`twitch_user_color_${display_name}`)
    console.log("Fetched Twitch user color from cache", name_color)
    if (name_color === undefined) {
      const response = await fetch(`https://api.twitch.tv/helix/chat/color?user_id=${user_id}`, {
        headers: {
          "Client-Id": env.PUBLIC_TWITCH_CLIENT_ID,
          Authorization: `Bearer ${twitch_token.access_token}`,
        },
      })
      if (!response.ok) {
        console.error("ERROR: Twitch user color fetch failed:", await response.text())
        throw new Error("Error fetching Twitch user color")
      }
      const color_json = await response.json<TwitchUserColorServer>()
      name_color = color_json.data[0].color
      console.log("Stored Twitch user color", name_color)
      await this.ctx.storage.put(`twitch_user_color_${display_name}`, name_color)
    }
    return display_name
  }

  async twitch_session_check(session: string): Promise<{ name: string; name_color: string; user_id: string } | null> {
    let twitch_token = await this.ctx.storage.get<TwitchUserToken>(`twitch_user_token_${session}`)
    if (twitch_token === undefined) {
      return null
    }
    if (twitch_token.expires_at < Date.now() / 1000) {
      try {
        twitch_token = await this.twitch_refresh_user_token(twitch_token)
        await this.ctx.storage.put(`twitch_user_token_${session}`, twitch_token)
      } catch (e) {
        console.error("ERROR: failed to refresh token: ", e)
        throw e
      }
    }
    const name = await this.twitch_get_user_name(twitch_token, session)
    const name_color = (await this.ctx.storage.get<string>(`twitch_user_color_${name}`)) || ""
    const user_id = await this.ctx.storage.get<string>(`twitch_user_id_${session}`)
    return { name, name_color, user_id: user_id || "" }
  }

  private async get_twitch_emotes(twitch_token: TwitchToken, channel_id: number, channel_name: string): Promise<TwitchEmotes> {
    const emote_data = new Map<string, TwitchEmote>()
    const response = await fetch(`https://api.twitch.tv/helix/chat/emotes?broadcaster_id=${channel_id}`, {
      headers: {
        "Client-Id": env.PUBLIC_TWITCH_CLIENT_ID,
        Authorization: `Bearer ${twitch_token.access_token}`,
      },
    })
    console.log("Fetched Twitch emotes")
    const json = await response.json<TwitchEmotesServer>()
    const template = json.template
    for (const data of json.data) {
      const id = data.id
      let format = "static"
      if (data.format.includes("animated")) {
        format = "animated"
      }
      let theme_mode = "light"
      if (!data.theme_mode.includes("light")) {
        theme_mode = "dark"
      }
      const scale = data.scale
      const base_url = template.replace("{{id}}", id).replace("{{format}}", format).replace("{{theme_mode}}", theme_mode)
      const emote: TwitchEmote = {
        animated: format === "animated",
        images: {
          url_1x: scale.includes("1.0") ? base_url.replace("{{scale}}", "1.0") : null,
          url_2x: scale.includes("2.0") ? base_url.replace("{{scale}}", "2.0") : null,
          url_4x: scale.includes("3.0") ? base_url.replace("{{scale}}", "3.0") : null,
        },
        channel: channel_name,
      }
      emote_data.set(data.name, emote)
    }
    return emote_data
  }

  async twitch_emotes(): Promise<TwitchEmotes> {
    let twitch_token = await this.ctx.storage.get<TwitchToken>("twitch_token")
    const now = Date.now() / 1000
    if (twitch_token === undefined || twitch_token.expires_at < now) {
      console.log("No valid Twitch token found, authenticating")
      twitch_token = await this.twitch_auth()
    }

    const emote_cache = await this.ctx.storage.get<TwitchEmotesCache>("twitch_emotes")
    let emote_data: TwitchEmotes = new Map()
    if (emote_cache === undefined || emote_cache.expires_at < Date.now() / 1000) {
      const channel_list: [number, string][] = [
        [85498365, "vedal987"],
        [56418014, "anny"],
        [469632185, "camila"],
        [825937345, "Ellie_Minibot"],
        [852880224, "cerberVT"],
        [1004060561, "MinikoMew"],
      ]
      for (const [channel_id, channel_name] of channel_list) {
        const channel_emotes = await this.get_twitch_emotes(twitch_token, channel_id, channel_name)
        for (const [name, emote] of channel_emotes) {
          emote_data.set(name, emote)
        }
      }
      const emote_cache: TwitchEmotesCache = {
        data: emote_data,
        expires_at: Date.now() / 1000 + 86400,
      }
      await this.ctx.storage.put("twitch_emotes", emote_cache)
    } else {
      emote_data = emote_cache.data
    }
    console.log("Stored Twitch emotes")
    return emote_data
  }

  private async get_seventv_emote_set(emote_set_id: string): Promise<SevenTVEmotes> {
    const gql = `
query EmoteSet($emoteSetId: ObjectID!, $formats: [ImageFormat!]) {
  emoteSet(id: $emoteSetId) {
    emote_count
    flags
    owner {
      display_name
    }
    name
    emotes {
      flags
      name
      data {
        animated
        flags
        host {
          url
          files(formats: $formats) {
            height
            width
          }
        }
        owner {
          username
        }
      }
    }
  }
}`
    const response = await fetch("https://7tv.io/v3/gql", {
      method: "POST",
      headers: {
        "Content-Type": "application/json",
      },
      body: JSON.stringify({
        operationName: "EmoteSet",
        query: gql,
        variables: {
          emoteSetId: emote_set_id,
          formats: ["AVIF"],
        },
      }),
    })
    const json = await response.json<SevenTVEmoteSetServer>()
    const emote_set_name = `${json.data.emoteSet.owner.display_name} - ${json.data.emoteSet.name}`
    const emotes = new Map()
    for (const emote of json.data.emoteSet.emotes) {
      const emote_name = emote.name
      const emote_animated = emote.data.animated
      const emote_flags = emote.flags
      const emote_url = emote.data.host.url
      const emote_owner = emote.data.owner.username
      const emote_height = emote.data.host.files[0].height
      const emote_width = emote.data.host.files[0].width
      const emote_data = {
        animated: emote_animated,
        zero_width: (emote_flags & 1) === 1,
        url: emote_url,
        owner: emote_owner,
        height: emote_height,
        width: emote_width,
        set_name: emote_set_name,
      }
      emotes.set(emote_name, emote_data)
    }
    return emotes
  }

  async seventv_emotes(): Promise<SevenTVEmotes> {
    const emote_set_ids = [
      "01GN2QZDS0000BKRM8E4JJD3NV", // vedal
      "01JKCEZS0D4MGWVNGKQWBTWSYT", // swarmfm whisper
      "01JKCF444J7HTNKE4TEQ0DBP1F", // swarmfm emotes
      "01K1H87ZZVE92Y3Z37H3ES6BK8", // dafox
      "01HKQT8EWR000ESSWF3625XCS4", // global
    ]

    let emote_sets = await this.ctx.storage.get<SevenTVEmotesCache>("seventv_emotes")
    if (emote_sets === undefined || emote_sets.expires_at < Date.now() / 1000) {
      const emotes = new Map() as SevenTVEmotes
      for (const emote_set_id of emote_set_ids.toReversed()) {
        const set_emotes = await this.get_seventv_emote_set(emote_set_id)
        set_emotes.forEach((emote_data, emote_name) => {
          emotes.set(emote_name, emote_data)
        })
      }
      emote_sets = { data: emotes, expires_at: Date.now() / 1000 + 86400 }
      await this.ctx.storage.put("seventv_emotes", emote_sets)
    }
    return emote_sets.data
  }

  async flush_emote_cache(): Promise<Response> {
    await this.ctx.storage.delete("twitch_emotes")
    await this.ctx.storage.delete("seventv_emotes")
    return new Response("OK")
  }

  async session_debug(request: Request): Promise<Response> {
    const cookie_header = request.headers.get("cookie")
    if (cookie_header) {
      const cookies = cookie_header.split(";")
      for (const cookie of cookies) {
        const [key, value] = cookie.trim().split("=")
        if (key === "swarm_fm_player_session") {
          const session = await this.twitch_session_check(value)
          if (!(session && this.admins.includes(session.name))) {
            return new Response("Unauthorized", { status: 401 })
          }
        }
      }
    }

    const ws_connections = this.ctx.getWebSockets()
    const ws_connection_count = ws_connections.length
    const sessions = new Map(this.sessions)
    const session_count = sessions.size
    let output = "Connection count: " + ws_connection_count + "\n"
    output += "Session count: " + session_count + "\n"
    for (let i = 0; i < ws_connections.length; i++) {
      const ws = ws_connections[i]
      output += `${i}: state: ${ws.readyState}\n`
      const session = sessions.get(ws)
      if (session) {
        output += `  auth: ${session.authenticated} hist: ${session.history_requested} `
        if (session.authenticated) {
          output += `name: ${session.name}`
        } else {
          output += `ip: ${session.client_ip}`
        }
        output += "\n"
        sessions.delete(ws)
      }
    }
    output += "\nSessions without WS connection:\n"
    for (const session of sessions.values()) {
      output += `${JSON.stringify(session)}\n`
    }
    return new Response(output)
  }

  admin_list(): string[] {
    return this.admins
  }

  alarm(_alarmInfo?: AlarmInvocationInfo): void | Promise<void> {
    this.ctx.storage.sql.exec(
      `DELETE
       FROM messages
       WHERE timestamp_ms < ${Date.now() - 86400 * 1000 * 3}`,
    )
    this.ctx.storage.setAlarm(Date.now() + 3600 * 1000).catch((e) => console.error(e))
  }
}

export default {
  /**
   * This is the standard fetch handler for a Cloudflare Worker
   *
   * @param request - The request submitted to the Worker from the client
   * @param env - The interface to reference bindings declared in wrangler.jsonc
   * @param _ctx - The execution context of the Worker
   * @returns The response to be sent back to the client
   */
  async fetch(request, env, _ctx): Promise<Response> {
    const url = new URL(request.url)
    const id = env.DO.idFromName("chat")
    const stub = env.DO.get(id)

    if (url.pathname === "/twitch_auth") {
      return stub.twitch_user_auth(request)
    } else if (url.pathname === "/chat") {
      const upgradeHeader = request.headers.get("Upgrade")
      if (!upgradeHeader || upgradeHeader !== "websocket") {
        return new Response("expected Upgrade: websocket", {
          status: 426,
        })
      }
      return stub.fetch(request)
    } else if (url.pathname === "/flush_emote_cache") {
      return stub.flush_emote_cache()
    } else if (url.pathname === "/session_debug") {
      return stub.session_debug(request)
    } else if (url.pathname.startsWith("/7tv/")) {
      return seventv_cache_proxy(request)
    }

    return await sveltekit_worker.fetch(request, env, _ctx)
  },
} satisfies ExportedHandler<Env>

async function seventv_cache_proxy(request: Request): Promise<Response> {
  const url = new URL(request.url)
  const path = url.pathname.substring("/7tv/".length)
  if (!(path.toLowerCase().endsWith(".avif") || path.toLowerCase().endsWith(".webp"))) {
    return new Response("Unsupported image format", { status: 400 })
  }
  return await fetch(`https://cdn.7tv.app/${path}`)
}<|MERGE_RESOLUTION|>--- conflicted
+++ resolved
@@ -23,12 +23,9 @@
   | { type: "user_join"; name: string }
   | { type: "user_leave"; name: string }
   | { type: "connection_count"; count: number }
-<<<<<<< HEAD
-  | { type: "role_updated"; name: string; roles: string[] } // Add role update message
-=======
   | { type: "connection_counts"; data: { session: number; logged_in: number; unique_logged_in: number } }
   | { type: "auth_success"; name: string; name_color: string; timed_out_until: number | null; banned: boolean }
->>>>>>> 498e709e
+  | { type: "role_updated"; name: string; roles: string[] } // Add role update message
   // client -> server
   | { type: "authenticate"; session: string }
   | { type: "send_message"; message: string }
@@ -39,14 +36,10 @@
   | { type: "user_list"; users?: string[] }
   | { type: "history_request" }
   | { type: "get_connection_count" }
-<<<<<<< HEAD
+  | { type: "get_connection_counts" }
   | { type: "assign_role"; name: string; role: string } // Add role assignment
   | { type: "remove_role"; name: string; role: string } // Add role removal
-  // error
-=======
-  | { type: "get_connection_counts" }
   // messages from server
->>>>>>> 498e709e
   | { type: "error"; message: string }
   | { type: "notification"; message: string }
 
@@ -338,7 +331,6 @@
         ws.send(JSON.stringify({ type: "connection_count", count: this.ctx.getWebSockets().length }))
         break
 
-<<<<<<< HEAD
       case "assign_role": {
         await this.ws_assign_role(msg, session, ws)
         break
@@ -348,11 +340,10 @@
         await this.ws_remove_role(msg, session, ws)
         break
       }
-=======
+
       case "get_connection_counts":
         await this.ws_get_connection_counts(msg, session, ws)
         break
->>>>>>> 498e709e
 
       default:
         ws.close(1007, "invalid message type")
@@ -471,11 +462,8 @@
     if (color === undefined) {
       color = ""
     }
-<<<<<<< HEAD
     const roles = await this.get_user_roles(session.name) // Get user roles
     await this.ctx.storage.put(`last_message_time_${session.name}`, now)
-=======
->>>>>>> 498e709e
     this.broadcast({
       type: "new_message",
       message: { id, name: session.name, name_color: color, message: msg.message, timestamp_ms: now, roles },
@@ -654,7 +642,6 @@
     ws.send(JSON.stringify({ type: "error", message: `User ${name} has been unbanned` }))
   }
 
-<<<<<<< HEAD
   async get_user_roles(username: string): Promise<string[]> {
     const roles = await this.ctx.storage.get<string[]>(`user_roles_${username}`)
     return roles || []
@@ -716,7 +703,8 @@
     } else {
       await this.ctx.storage.delete(`user_roles_${username}`)
     }
-=======
+  }
+
   private async ws_get_connection_counts(msg: WSMessageType, _session: Session, ws: WebSocket) {
     if (msg.type !== "get_connection_counts") {
       return
@@ -747,7 +735,6 @@
         },
       }),
     )
->>>>>>> 498e709e
   }
 
   async webSocketClose(ws: WebSocket, code: number, reason: string, wasClean: boolean) {
